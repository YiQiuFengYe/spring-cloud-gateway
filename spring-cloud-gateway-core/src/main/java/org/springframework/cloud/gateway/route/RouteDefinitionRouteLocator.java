--- conflicted
+++ resolved
@@ -51,7 +51,6 @@
 import org.springframework.web.server.ServerWebExchange;
 
 /**
- * 路由定位器
  * {@link RouteLocator} that loads routes from a {@link RouteDefinitionLocator}.
  *
  * @author Spencer Gibb
@@ -124,8 +123,8 @@
 
 	@Override
 	public Flux<Route> getRoutes() {
-		return this.routeDefinitionLocator.getRouteDefinitions().map(this::convertToRoute)//遍历转换成对应的Route
-				// TODO: error handling　
+		return this.routeDefinitionLocator.getRouteDefinitions().map(this::convertToRoute)
+				// TODO: error handling
 				.map(route -> {
 					if (logger.isDebugEnabled()) {
 						logger.debug("RouteDefinition matched: " + route.getId());
@@ -158,14 +157,9 @@
 	@SuppressWarnings("unchecked")
 	List<GatewayFilter> loadGatewayFilters(String id,
 			List<FilterDefinition> filterDefinitions) {
-<<<<<<< HEAD
-		List<GatewayFilter> filters = filterDefinitions.stream().map(definition -> {
-			// 根据过滤器名称获取过滤器工厂
-=======
 		ArrayList<GatewayFilter> ordered = new ArrayList<>(filterDefinitions.size());
 		for (int i = 0; i < filterDefinitions.size(); i++) {
 			FilterDefinition definition = filterDefinitions.get(i);
->>>>>>> e632221d
 			GatewayFilterFactory factory = this.gatewayFilterFactories
 					.get(definition.getName());
 			if (factory == null) {
@@ -187,22 +181,10 @@
 			ConfigurationUtils.bind(configuration, properties,
 					factory.shortcutFieldPrefix(), definition.getName(), validator);
 
-			// 通过过滤器工厂创建GatewayFilter
 			GatewayFilter gatewayFilter = factory.apply(configuration);
 			if (this.publisher != null) {
-				// 发布事件
 				this.publisher.publishEvent(new FilterArgsEvent(this, id, properties));
 			}
-<<<<<<< HEAD
-			return gatewayFilter;
-		}).collect(Collectors.toList());
-
-		// 封装OrderedGatewayFilter
-		ArrayList<GatewayFilter> ordered = new ArrayList<>(filters.size());
-		for (int i = 0; i < filters.size(); i++) {
-			GatewayFilter gatewayFilter = filters.get(i);
-=======
->>>>>>> e632221d
 			if (gatewayFilter instanceof Ordered) {
 				ordered.add(gatewayFilter);
 			}
